"""Functions for command line interface
"""
import sys
import os
import warnings
import argparse
import json
import glob
import shutil
import pandas as pd
from natsort import natsorted
# import for version reporting
from platform import python_version
import nilearn
import nibabel
import scipy
import sklearn
import numpy
import natsort
import pkg_resources  # for niimasker itself

from niimasker.niimasker import make_timeseries
from niimasker.atlases import get_labelled_atlas

def _cli_parser():
    """Reads command line arguments and returns input specifications"""
    parser = argparse.ArgumentParser()
    parser.add_argument('output_dir', type=str, metavar='output_dir',
                        help='The path to the output directory')
    parser.add_argument('-i', '--input_files', nargs='+', type=str,
                        metavar='input_files',
                        help='One or more input NIfTI images. Can also be a '
                             'single string with a wildcard (*) to specify all '
                             'files matching the file pattern. If so, these '
                             'files are naturally sorted by file name prior to '
                             'extraction.')
    parser.add_argument('-r', '--roi_file', type=str, metavar='roi_file', 
                        help='Parameter that defines the region(s) of interest. '
                             'This can be 1) a file path to NIfTI image that is '
                             'an atlas of multiple regions or a binary mask of '
                             'one region, 2) a nilearn query string formatted as '
                             '`nilearn:<atlas-name>:<atlas-parameters> (see '
                             'online documentation), or 3) a file path to a '
                             '.tsv file that has x, y, z columns that contain '
                             'roi_file coordinates in MNI space. Refer to online '
                             'documentation for more on how these options map '
                             'onto the underlying nilearn masker classes.')
    parser.add_argument('-m', '--mask_img', type=str, metavar='mask_img',
                        help='File path of a NIfTI mask image a to be used when '
                             '`roi_file` is a) an multi-region atlas or a b) list '
                             'of coordinates. This will restrict extraction to '
                             'only voxels within the mask. If `roi_file` is a '
                             'single-region binary mask, this will be ignored.')
    parser.add_argument('--labels', nargs='+', type=str, metavar='labels',
                        help='Labels corresponding to the mask numbers in '
                             '`mask`. Can either be a list of strings, or a '
                             '.tsv file that contains a `Labels` column. Labels '
                             'must be sorted in ascending order to correctly '
                             'correspond to the atlas indices. The number of '
                             'labels provided must match the number of non-zero '
                             'indices in `mask`. If none are provided, numeric '
                             'indices are used (default)')
    parser.add_argument('--regressor_files', nargs='+', type=str,
                        metavar='regressor_files',
                        help='One or more tabular files with regressors in each '
                             'column. The number of files match the number of '
                             'input NIfTI files provided and must be in the '
                             'same order. The number of rows in each file must '
                             'match the number of timepoints in their '
                             'respective input NIfTI files. Can also be a '
                             'single string with a wildcard (*) to specify all '
                             'files matching the file pattern. If so, these '
                             'files are naturally sorted by file name prior to '
                             'extraction. Double check to make sure these are '
                             'correctly aligned with the input NIfTI files.')
<<<<<<< HEAD
    parser.add_argument('--regressor_names', nargs='+', type=str,
                        metavar='regressor_names',
                        help='The regressor names to use for confound '
                             'regression. Applies to all regressor files and '
                             'the names must correspond to headers in each '
                             'file. If no regressor names are provided, but '
                             'files are, all regressors in regressor files '
                             'are used.')
    parser.add_argument('--denoising_strategy', nargs='+',type=str,
                        metavar='denoising_strategy',
                        help='The denoising strategy to use for confound '
                             'regression. Applies to all regressor files. '
                             'The denoising strategy must be either one predefined by '
                             'load_confounds or a list compatible with load_confounds flexible '
=======
    parser.add_argument('--regressors', nargs='+', type=str,
                        metavar='regressors',
                        help='Regressor names or strategy to use for confound '
                             'regression. Must be a) list of specified column '
                             'names in all of the regressor_files, b) a '
                             'predefined strategy by load_confounds, or c) a '
                             'list compatible with load_confounds flexible '
>>>>>>> 2c43742d
                             'denoising strategy options. See the documentation '
                             'https://github.com/SIMEXP/load_confounds. If no '
                             'regressor information provided, then all '
                             'regressors in regressor_files are used. ')
    parser.add_argument('--regressor_names', nargs='+', type=str,
                        metavar='regressor_names',
                        help='Deprecated and will be removed in future '
                             'versions. To define specific regressors, please '
                             'use --regressors.')
    parser.add_argument('--as_voxels', default=False,
                        action='store_true',
                        help='Whether to extract out the timeseries of each '
                             'voxel instead of the mean timeseries. This is '
                             'only available for single ROI binary masks. '
                             'Default False.')
    parser.add_argument('--radius', type=float, metavar='radius', 
                        help='Set the radius of the spheres (in mm) centered on '
                             'the coordinates provided in `roi_file`. Only applicable '
                             'when a coordinate .tsv file is passed to `roi_file`; '
                             'otherwise, this will be ignored. If not set, '
                             'the nilearn default of extracting from a single '
                             'voxel (the coordinates) will be used.')
    parser.add_argument('--allow_overlap', action='store_true', default=False,
                        help='Permit overlapping spheres when coordinates are '
                             'provided to `roi_file` and sphere-radius is not None.')                             
    parser.add_argument('--standardize',
                        action='store_true', default=False,
                        help='Whether to standardize (z-score) each timeseries. '
                             'Default False')
    parser.add_argument('--t_r', type=int, metavar='t_r',
                        help='The TR of the input NIfTI files, specified in '
                             'seconds. Must be included if temporal filtering '
                             'or realignment derivatives are specified.')
    parser.add_argument('--high_pass', type=float, metavar='high_pass',
                        help='High pass filter cut off in Hertz. If it is not '
                             'specified, no filtering is done. (default)')
    parser.add_argument('--low_pass', type=float, metavar='low_pass',
                        help='Low pass filter cut off in Hertz.')
    parser.add_argument('--detrend', action='store_true',
                        default=False,
                        help='Whether to temporally detrend the data.')
    parser.add_argument('--smoothing_fwhm', type=float, metavar='smoothing_fwhm',
                        help='Smoothing kernel FWHM (in mm) if spatial smoothing '
                             'is desired.')
    parser.add_argument('--discard_scans', type=int, metavar='discard_scans',
                        help='Discard the first N scans of each functional '
                             'NIfTI image.')
    parser.add_argument('--n_jobs', type=int, metavar='n_jobs', default=1,
                        help='The number of CPUs to use if parallelization is '
                             'desired. Default is 1 (serial processing).')
    parser.add_argument('-c', '--config', type=str.lower, metavar='config',
                        help='Configuration .json file as an alternative to '
                             'command-line arguments. See online documentation '
                             'for what keys to include.')
    return parser.parse_args()


def _check_glob(x):
    if isinstance(x, str):
        return natsorted(glob.glob(x))
    elif isinstance(x, list):
        return x
    else:
        raise ValueError('Input data files (NIfTIs and confounds) must be a'
                         'string or list of string')

def _empty_to_None(x):
    """Replace an empty list from params with None"""
    if isinstance(x, list):
        if not x:
            x = None
    return x

def _check_params(params):
    """Ensure that required fields are included and correctly formatted"""

    # convert empty list parameters to None 
    params['labels'] = _empty_to_None(params['labels'])
<<<<<<< HEAD
    params['denoising_strategy'] = _empty_to_None(params['denoising_strategy'])
    params['regressor_names'] = _empty_to_None(params['regressor_names'])
=======
    print(params['regressor_files'])
>>>>>>> 2c43742d
    params['regressor_files'] = _empty_to_None(params['regressor_files'])

    # coerce to list in case a string is provided by config file
    if isinstance(params['regressors'], str):
        params['regressors'] = [params['regressors']]
    params['regressors'] = _empty_to_None(params['regressors'])

    # remove deprecated regressor_names
    if params['regressor_names']:
        warnings.warn('WARNING: `regressor_names` is deprecated. Regressors '
                      'will not be used. Please use `regressors`') 
    params.pop('regressor_names')

    if params['input_files'] is None:
        raise ValueError('Missing input files. Check files')
    else:
        params['input_files'] = _check_glob(params['input_files'])
        # glob returned nothing
        if not params['input_files']:
            raise ValueError('Missing input files. Check files')

    if not params['roi_file']:
        raise ValueError('Missing roi_file input.')

    if params['regressor_files'] is not None:
        params['regressor_files'] = _check_glob(params['regressor_files'])

    if isinstance(params['labels'], str):
        if params['labels'].endswith('.tsv'):
            df = pd.read_table(params['labels'])
            params['labels'] = df['Label'].tolist()
        else:
            raise ValueError('Labels must be a filename or a list of strings.')

    if params['roi_file'].startswith('nilearn:'):
        cache = os.path.join(params['output_dir'], 'niimasker_data')
        os.makedirs(cache, exist_ok=True)
        atlas, labels = get_labelled_atlas(params['roi_file'], data_dir=cache,
                                           return_labels=True)
        params['roi_file'] = atlas
        params['labels'] = labels

    return params


def _merge_params(cli, config):
    """Merge CLI params with configuration file params. Note that the
    configuration params will overwrite the CLI params."""

    # update CLI params with configuration; overwrites
    params = dict(list(cli.items()) + list(config.items()))
    return params

def main():
    """Primary entrypoint in program"""
    params = vars(_cli_parser())

    # read config file if available
    if params['config'] is not None:
        with open(params['config'], 'rb') as f:
            conf_params = json.load(f)
        params = _merge_params(params, conf_params)

    params.pop('config')

    # finalize parameters
    os.makedirs(params['output_dir'], exist_ok=True)
    os.makedirs(os.path.join(params['output_dir'], 'niimasker_data'),exist_ok=True)
    params = _check_params(params)

    # add in meta data
    versions = {
        'python': python_version(),
        'niimasker': pkg_resources.require("niimasker")[0].version,
        'numpy': numpy.__version__,
        'scipy': scipy.__version__,
        'pandas': pd.__version__,
        'scikit-learn': sklearn.__version__,
        'nilearn': nilearn.__version__,
        'nibabel': nibabel.__version__,
        'natsort': natsort.__version__
    }

    # export command-line call and parameters to a file
    param_info = {'command': " ".join(sys.argv), 'parameters': params,'meta_data': versions}

    metadata_path = os.path.join(params['output_dir'], 'niimasker_data')
    param_file = os.path.join(metadata_path, 'parameters.json')

    with open(param_file, 'w') as fp:
        json.dump(param_info, fp, indent=2)

    shutil.copy2(params['roi_file'], metadata_path)

    # run extraction
    make_timeseries(**params)


if __name__ == '__main__':
    raise RuntimeError("`niimasker/cli.py` should not be run directly. Please "
                       "`pip install` rextract and use the `rextract` command.")<|MERGE_RESOLUTION|>--- conflicted
+++ resolved
@@ -73,22 +73,6 @@
                              'files are naturally sorted by file name prior to '
                              'extraction. Double check to make sure these are '
                              'correctly aligned with the input NIfTI files.')
-<<<<<<< HEAD
-    parser.add_argument('--regressor_names', nargs='+', type=str,
-                        metavar='regressor_names',
-                        help='The regressor names to use for confound '
-                             'regression. Applies to all regressor files and '
-                             'the names must correspond to headers in each '
-                             'file. If no regressor names are provided, but '
-                             'files are, all regressors in regressor files '
-                             'are used.')
-    parser.add_argument('--denoising_strategy', nargs='+',type=str,
-                        metavar='denoising_strategy',
-                        help='The denoising strategy to use for confound '
-                             'regression. Applies to all regressor files. '
-                             'The denoising strategy must be either one predefined by '
-                             'load_confounds or a list compatible with load_confounds flexible '
-=======
     parser.add_argument('--regressors', nargs='+', type=str,
                         metavar='regressors',
                         help='Regressor names or strategy to use for confound '
@@ -96,7 +80,6 @@
                              'names in all of the regressor_files, b) a '
                              'predefined strategy by load_confounds, or c) a '
                              'list compatible with load_confounds flexible '
->>>>>>> 2c43742d
                              'denoising strategy options. See the documentation '
                              'https://github.com/SIMEXP/load_confounds. If no '
                              'regressor information provided, then all '
@@ -175,12 +158,6 @@
 
     # convert empty list parameters to None 
     params['labels'] = _empty_to_None(params['labels'])
-<<<<<<< HEAD
-    params['denoising_strategy'] = _empty_to_None(params['denoising_strategy'])
-    params['regressor_names'] = _empty_to_None(params['regressor_names'])
-=======
-    print(params['regressor_files'])
->>>>>>> 2c43742d
     params['regressor_files'] = _empty_to_None(params['regressor_files'])
 
     # coerce to list in case a string is provided by config file
