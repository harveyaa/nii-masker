--- conflicted
+++ resolved
@@ -4,11 +4,7 @@
 
 import os
 import warnings
-<<<<<<< HEAD
-import pydra
-=======
 import multiprocessing
->>>>>>> 2c43742d
 import load_confounds
 import numpy as np
 import pandas as pd
@@ -18,9 +14,6 @@
 from nilearn.input_data import (NiftiMasker, NiftiLabelsMasker,NiftiSpheresMasker)
 from nilearn.input_data.nifti_spheres_masker import _apply_mask_and_get_affinity
 from niimasker.report import generate_report
-
-<<<<<<< HEAD
-=======
 
 def _load_from_strategy(denoiser, fname):
     """Verifies if load_confounds strategy is useable given the regressor files.
@@ -36,8 +29,6 @@
     except ValueError as e:
         raise ValueError(error_msg) from e
 
->>>>>>> 2c43742d
-
 class FunctionalImage(object):
     def __init__(self, fname):
 
@@ -48,22 +39,48 @@
         self.regressors = None
         self.regressor_file = None
                     
-<<<<<<< HEAD
-    def set_regressors(self, regressor_fname, denoiser = None):
-        """Use denoiser to set appropriate regressors."""
-        self.regressor_file = regressor_fname
-        
-        #No strategy passed
-        if denoiser is None:
-            if regressor_fname is None:
-                pass #do nothing
-            else: #If there is a file nothing specified, use whole file
-                self.regressors = pd.read_csv(self.regressor_file, sep=r'\t',engine='python').values
-        elif isinstance(denoiser,list): #denoiser is list of str (regressor_names)
-            self.regressors = pd.read_csv(self.regressor_file, sep=r'\t',engine='python')[denoiser].values
-        else: #denoiser is a load_confounds parser
-            self.regressors = denoiser.load(self.regressor_file)
-           
+    def set_regressors(self, regressor_fname, regressor_input=None):
+        """Set appropriate regressors."""
+
+        # specific strategies for load_confounds
+        strategies = ['Params2', 'Params6', 'Params9', 'Params24', 'Params36', 
+                    'AnatCompCor', 'TempCompCor'] 
+        flexible_strategies = ['motion', 'high_pass', 'wm_csf', 'compcor', 
+                               'global']
+        if regressor_fname:
+            if regressor_input is None:
+                # use all regressors from file
+                regressors = pd.read_csv(regressor_fname, sep=r'\t')
+            elif len(regressor_input) == 1 and (regressor_input[0] in strategies):
+                # predefined strategy
+                denoiser = eval('load_confounds.{}()'.format(regressor_input[0]))
+                regressors = _load_from_strategy(denoiser, regressor_fname)
+            elif set(regressor_input) <= set(flexible_strategies):
+                # flexible strategy
+                denoiser = load_confounds.Confounds(strategy=regressor_input)
+                regressors = _load_from_strategy(denoiser, regressor_fname)
+            elif all([x not in strategies + flexible_strategies 
+                      for x in regressor_input]):
+                # list of regressor names
+                try:
+                    regressors = pd.read_csv(regressor_fname, sep='\t', 
+                                             usecols=regressor_input)
+                except ValueError as e:
+                    msg = 'Not all regressors are found in regressor file'
+                    raise ValueError(msg) from e
+            else:
+                raise ValueError('Invalid regressors. Regressors must be a list of '
+                                 'column names that appear in regressor_files, OR a '
+                                 'defined load_confounds regressor strategy (flexible '
+                                 'or non-flexible).')
+
+            self.regressor_file = regressor_fname
+            self.regressors = regressors
+            
+        elif (regressor_file is None) and regressor_input:
+            warnings.warn('Regressors are provided without regressor_file. No '
+                      'confound regression can be done')
+
     def discard_scans(self, n_scans):
         if n_scans is not None: 
             if n_scans > 0: 
@@ -71,56 +88,6 @@
                 arr = self.img.get_data()
                 arr = arr[:, :, :, n_scans:]
                 self.img = nib.Nifti1Image(arr, self.img.affine)
-=======
-    def set_regressors(self, regressor_fname, regressor_input=None):
-        """Set appropriate regressors."""
-
-        # specific strategies for load_confounds
-        strategies = ['Params2', 'Params6', 'Params9', 'Params24', 'Params36', 
-                    'AnatCompCor', 'TempCompCor'] 
-        flexible_strategies = ['motion', 'high_pass', 'wm_csf', 'compcor', 
-                               'global']
-
-        if regressor_input is None:
-            # use all regressors from file
-            regressors = pd.read_csv(regressor_fname, sep=r'\t')
-        elif len(regressor_input) == 1 and (regressor_input[0] in strategies):
-            # predefined strategy
-            denoiser = eval('load_confounds.{}()'.format(regressor_input[0]))
-            regressors = _load_from_strategy(denoiser, regressor_fname)
-        elif set(regressor_input) <= set(flexible_strategies):
-            # flexible strategy
-            denoiser = load_confounds.Confounds(strategy=regressor_input)
-            regressors = _load_from_strategy(denoiser, regressor_fname)
-        elif all([x not in strategies + flexible_strategies 
-                  for x in regressor_input]):
-            # list of regressor names
-            try:
-                regressors = pd.read_csv(regressor_fname, sep='\t', 
-                                         usecols=regressor_input)
-            except ValueError as e:
-                msg = 'Not all regressors are found in regressor file'
-                raise ValueError(msg) from e
-        else:
-            raise ValueError('Invalid regressors. Regressors must be a list of '
-                             'column names that appear in regressor_files, OR a '
-                             'defined load_confounds regressor strategy (flexible '
-                             'or non-flexible).')
-
-        self.regressor_file = regressor_fname
-        self.regressors = regressors
-
-
-    def discard_scans(self, n_scans):
-        # crop scans from image
-        arr = self.img.get_data()
-        arr = arr[:, :, :, n_scans:]
-        self.img = nib.Nifti1Image(arr, self.img.affine)
-
-        if self.regressors is not None:
-            # crop from regressors
-            self.regressors = self.regressors.iloc[n_scans:, :]
->>>>>>> 2c43742d
 
                 if self.regressors is not None:
                     # crop from regressors
@@ -129,15 +96,7 @@
     def extract(self, masker, as_voxels=False, labels=None):
         print('  Extracting from {}'.format(os.path.basename(self.fname)))
         
-<<<<<<< HEAD
-        timeseries = masker.fit_transform(self.img,confounds=self.regressors)
-=======
-        if self.regressors is None:
-            timeseries = masker.fit_transform(self.img)
-        else:
-            timeseries = masker.fit_transform(self.img,
-                                              confounds=self.regressors.values)
->>>>>>> 2c43742d
+        timeseries = masker.fit_transform(self.img,confounds=self.regressors.values)
 
         # determine column names for timeseries
         if isinstance(masker, NiftiMasker):
@@ -253,72 +212,16 @@
 
     return masker
 
-<<<<<<< HEAD
-def _make_denoiser(denoising_strategy):
-    """Parses denoising_strategy and creates load_confounds object."""
-    #predefined strategy
-    if (len(denoising_strategy) == 1) and (denoising_strategy[0] in ['Params2','Params6','Params9','Params24','Params36','AnatCompCor','TempCompCor']):
-        denoiser = eval('load_confounds.{}()'.format(denoising_strategy[0]))
-    #flexible strategy
-    elif set(denoising_strategy) <= set(['motion','high_pass','wm_csf', 'compcor', 'global']):
-        denoiser = load_confounds.Confounds(strategy=denoising_strategy)
-    else:
-        raise ValueError('Provided denoising strategy is not recognized.')
-    return denoiser
-
-def _set_denoiser(denoising_strategy=None,regressor_names=None,regressor_files=None):
-    """Handles denoising arguments, returns either None, load_confounds object, or regressor_names."""
-    #if there are files provided
-    if regressor_files is not None:
-        if regressor_names is not None:
-            if denoising_strategy is not None:
-                warnings.warn('Both regressor_names and denoising_strategy were specified, only regressor_names will be used.')
-            denoiser = regressor_names #list of str
-            
-        elif denoising_strategy is not None:
-            denoiser = _make_denoiser(denoising_strategy) #load_confounds object
-        else:
-            warnings.warn('No strategy specified, full regressor_files will be used for denoising.')
-            denoiser = None
-    #If there are no files
-    else:
-        if (regressor_names is not None) or (denoising_strategy is not None):
-            warnings.warn('Either regressor_names or denoising_strategy were specified without regressor_files. '
-                          'Continuing without denoising.')
-        denoiser = None
-        #should set regressor_names and denoising_strategy to None here?
-    return denoiser
-
-
-def _mask_and_save(masker, denoiser, img_name, output_dir, regressor_file=None,
-                  as_voxels=False,labels=None, discard_scans=None):
-=======
-
 def _mask_and_save(masker, img_name, output_dir, regressor_file=None, 
                    regressors=None, as_voxels=False, labels=None, 
                    discard_scans=None):
->>>>>>> 2c43742d
     """Runs the full masking process and saves output for a single image;
     the main function used by `make_timeseries`
     """
     img = FunctionalImage(img_name)
-<<<<<<< HEAD
-    img.set_regressors(regressor_file, denoiser)
+    
+    img.set_regressors(regressor_file, regressors)
     img.discard_scans(discard_scans)
-=======
-
-    if regressor_file:
-        img.set_regressors(regressor_file, regressors)
-    elif (regressor_file is None) and regressors:
-        warnings.warn('Regressors are provided without regressor_file. No '
-                      'confound regression can be done')
-
-
-    if discard_scans is not None:
-        if discard_scans > 0:
-            img.discard_scans(discard_scans)
-
->>>>>>> 2c43742d
     img.extract(masker, as_voxels=as_voxels, labels=labels)
 
     # export data and report
@@ -328,14 +231,8 @@
 
 
 def make_timeseries(input_files, roi_file, output_dir, labels=None,
-<<<<<<< HEAD
-                    regressor_files=None, denoising_strategy=None, regressor_names=None,
-                    as_voxels=False, discard_scans=None,
-                    n_jobs=1, **masker_kwargs):
-=======
                     regressor_files=None, regressors=None, as_voxels=False, 
                     discard_scans=None, n_jobs=1, **masker_kwargs):
->>>>>>> 2c43742d
     """Extract timeseries data from input files using an roi file to demark
     the region(s) of interest(s). This is the main function of this module.
 
@@ -355,17 +252,10 @@
     regressor_files : list of str, optional
         Confound .csv files for each run. Default is None
     regressors : list of str, optional
-<<<<<<< HEAD
-        Regressor names to select from `regressor_files` headers. Default is
-        None
-    denoising_strategy: str or list of str, optional
-        Specifies which load_confounds parser to use.
-=======
         Either a) list of regressor names to select from `regressor_files` 
         headers, b) a predefined load_confounds strategy, or c) a list of flexibe
         load_confounds strategies. If none, all regressors in `regressor_files`
         are used. Default isNone
->>>>>>> 2c43742d
     as_voxels : bool, optional
         Extract out individual voxel timecourses rather than mean timecourse of
         the ROI, by default False. NOTE: This is only available for binary masks,
@@ -381,19 +271,7 @@
     **masker_kwargs
         Keyword arguments for `nilearn.input_data` Masker objects.
     """
-<<<<<<< HEAD
     masker = _set_masker(roi_file, input_files, output_dir,as_voxels, **masker_kwargs)
-    denoiser = _set_denoiser(denoising_strategy=denoising_strategy,regressor_names=regressor_names,regressor_files=regressor_files)
-=======
-    masker = _set_masker(roi_file, as_voxels, **masker_kwargs)
-
-    # create and save spheres image if coordinates are provided
-    if isinstance(masker, NiftiSpheresMasker):
-        masker.spheres_img = _get_spheres_from_masker(masker, input_files[0])
-        masker.spheres_img.to_filename(os.path.join(output_dir, 
-                                                    'niimasker_data', 
-                                                    'spheres_image.nii.gz'))
->>>>>>> 2c43742d
 
     # set as list of NoneType if no regressor files; makes it easy for
     # iterations
@@ -403,25 +281,16 @@
     # no parallelization
     if n_jobs == 1:
         for i, img in enumerate(input_files):
-<<<<<<< HEAD
-            _mask_and_save(masker, denoiser, img, output_dir, regressor_files[i],
-                            as_voxels, labels, discard_scans)
-=======
             _mask_and_save(masker, img, output_dir, regressor_files[i],
                            regressors, as_voxels, labels, discard_scans)
->>>>>>> 2c43742d
     else:
         # repeat parameters are held constant for all parallelized iterations
         args = zip(
             repeat(masker),
-            repeat(denoiser),
             input_files, # iterate over
             repeat(output_dir),
             regressor_files, # iterate over, paired with input_files
-<<<<<<< HEAD
-=======
             repeat(regressors),
->>>>>>> 2c43742d
             repeat(as_voxels),
             repeat(labels),
             repeat(discard_scans)
