"""Core module that contains all functions related to extracting out time
series data.
"""

import os
import warnings
import multiprocessing
import load_confounds
import numpy as np
import pandas as pd
import nibabel as nib
from itertools import repeat
from nilearn.image import load_img, math_img, resample_to_img
from nilearn.input_data import (NiftiMasker, NiftiLabelsMasker,NiftiSpheresMasker)
from nilearn.input_data.nifti_spheres_masker import _apply_mask_and_get_affinity
from niimasker.report import generate_report


class FunctionalImage(object):
    def __init__(self, fname):

        self.fname = fname
        img = nib.load(self.fname)
        self.img = img

        self.regressors = None
        self.regressor_file = None
<<<<<<< HEAD
                    
    def set_regressors(self, regressor_fname, denoiser = None):
        """Use denoiser to set appropriate regressors."""
        self.regressor_file = regressor_fname
        
        #No strategy passed
        if denoiser is None:
            if regressor_fname is None:
                pass #do nothing
            else: #If there is a file nothing specified, use whole file
                self.regressors = pd.read_csv(self.regressor_file, sep=r'\t',engine='python').values
        elif isinstance(denoiser,list): #denoiser is list of str (regressor_names)
            self.regressors = pd.read_csv(self.regressor_file, sep=r'\t',engine='python')[denoiser].values
        else: #denoiser is a load_confounds parser
            self.regressors = denoiser.load(self.regressor_file)
            
                    
=======

    def set_regressors(self, regressor_fname, regressor_labels=None):
        """Create regressors for masking"""
        self.regressor_file = regressor_fname
        all_regressors = pd.read_csv(regressor_fname, sep=r'\t',
                                     engine='python')
        if regressor_labels is not None:
            self.regressors = all_regressors[regressor_labels]
        else:
            self.regressors = all_regressors


>>>>>>> 7806a41c
    def discard_scans(self, n_scans):
        # crop scans from image
        arr = self.img.get_data()
        arr = arr[:, :, :, n_scans:]
        self.img = nib.Nifti1Image(arr, self.img.affine)

        if self.regressors is not None:
            # crop from regressors
            self.regressors = self.regressors.iloc[n_scans:, :]


    def extract(self, masker, as_voxels=False, labels=None):
        print('  Extracting from {}'.format(os.path.basename(self.fname)))
<<<<<<< HEAD
        
        timeseries = masker.fit_transform(self.img,confounds=self.regressors)
=======

        if self.regressors is None:
            timeseries = masker.fit_transform(self.img)
        else:
            timeseries = masker.fit_transform(self.img,
                                              confounds=self.regressors.values)
>>>>>>> 7806a41c

        # determine column names for timeseries
        if isinstance(masker, NiftiMasker):
            labels = ['voxel {}'.format(int(i))
                      for i in np.arange(timeseries.shape[1])]
            self.roi_img = masker.mask_img_
            self.masker_type = 'NiftiMasker'
            
        elif isinstance(masker, NiftiLabelsMasker):
            if labels is None:
                labels = ['roi {}'.format(int(i)) for i in masker.labels_]
            self.roi_img = masker.labels_img
            self.masker_type = 'NiftiLabelsMasker'

        elif isinstance(masker, NiftiSpheresMasker):
            if labels is None:
                labels = ['roi {}'.format(int(i)) for i in range(len(masker.seeds))]
            self.roi_img = masker.spheres_img
            self.masker_type = 'NiftiSpheresMasker'

        self.masker = masker
        self.data = pd.DataFrame(timeseries, columns=[str(i) for i in labels])


## MASKING FUNCTIONS
def _get_spheres_from_masker(masker, img):
    """Re-extract spheres from coordinates to make niimg. 
    Note that this will take a while, as it uses the exact same function that
    nilearn calls to extract data for NiftiSpheresMasker
    """

    ref_img = nib.load(img) 
    ref_img = nib.Nifti1Image(ref_img.get_fdata()[:, :, :, [0]], ref_img.affine)

    X, A = _apply_mask_and_get_affinity(masker.seeds, ref_img, masker.radius, 
                                        masker.allow_overlap)
    # label sphere masks
    spheres = A.toarray()
    spheres *= np.arange(1, len(masker.seeds) + 1)[:, np.newaxis]

    # combine masks, taking the maximum if overlap occurs
    arr = np.zeros(spheres.shape[1])
    for i in np.arange(spheres.shape[0]):
        arr = np.maximum(arr, spheres[i, :])
    arr = arr.reshape(ref_img.shape[:-1])
    spheres_img = nib.Nifti1Image(arr, ref_img.affine)
    
    if masker.mask_img is not None:
        mask_img_ = resample_to_img(masker.mask_img, spheres_img)
        spheres_img = math_img('img1 * img2', img1=spheres_img, 
                               img2=mask_img_)

    return spheres_img


def _read_coords(roi_file):
    """Parse and validate coordinates from file"""

    if not roi_file.endswith('.tsv'):
        raise ValueError('Coordinate file must be a tab-separated .tsv file')

    coords = pd.read_table(roi_file)
    
    # validate columns
    columns = [x for x in coords.columns if x in ['x', 'y', 'z']]
    if (len(columns) != 3) or (len(np.unique(columns)) != 3):
        raise ValueError('Provided coordinates do not have 3 columns with '
                         'names `x`, `y`, and `z`')

    # convert to list of lists for nilearn input
    return coords.values.tolist()


def _set_masker(roi_file, as_voxels=False, **kwargs):
    """Check and see if multiple ROIs exist in atlas file"""

    if isinstance(roi_file, str) and roi_file.endswith('.tsv'):
        roi = _read_coords(roi_file)
        n_rois = len(roi)
        is_coords = True
        print('  {} region(s) detected from coordinates'.format(n_rois))
    else:
        roi = load_img(roi_file)
        n_rois = len(np.unique(roi.get_data())) - 1

        is_coords = False
        print('  {} region(s) detected from {}'.format(n_rois,
                                                       roi.get_filename()))
    
    if is_coords:
        if kwargs.get('radius') is None:
            warnings.warn('No radius specified for coordinates; setting '
                            'to nilearn.input_data.NiftiSphereMasker default '
                            'of extracting from a single voxel')
        masker = NiftiSpheresMasker(roi, **kwargs)
    else:

        if 'radius' in kwargs:
            kwargs.pop('radius')
        
        if 'allow_overlap' in kwargs:
            kwargs.pop('allow_overlap')
        
        if n_rois > 1:
            masker = NiftiLabelsMasker(roi, **kwargs)
        elif n_rois == 1:
            # single binary ROI mask 
            if as_voxels:
                if 'mask_img' in kwargs:
                    kwargs.pop('mask_img')
                masker = NiftiMasker(roi, **kwargs)
            else:
                # more computationally efficient if only wanting the mean of ROI
                masker = NiftiLabelsMasker(roi, **kwargs)
        else:
            raise ValueError('No ROI detected; check ROI file')
    
    return masker
                
<<<<<<< HEAD
def _make_denoiser(denoising_strategy):
    """Parses denoising_strategy and creates load_confounds object."""
    #predefined strategy
    if (len(denoising_strategy) == 1) and (denoising_strategy[0] in ['Params2','Params6','Params9','Params24','Params36','AnatCompCor','TempCompCor']):
        denoiser = eval('load_confounds.{}()'.format(denoising_strategy[0]))
    #flexible strategy
    elif set(denoising_strategy) <= set(['motion','high_pass','wm_csf', 'compcor', 'global']):
        denoiser = load_confounds.Confounds(strategy=denoising_strategy)
    else:
        raise ValueError('Provided denoising strategy is not recognized.')
    return denoiser

def _set_denoiser(denoising_strategy=None,regressor_names=None,regressor_files=None):
    """Handles denoising arguments, returns either None, load_confounds object, or regressor_names."""
    #if there are files provided
    if regressor_files is not None:
        if regressor_names is not None:
            if denoising_strategy is not None:
                warnings.warn('Both regressor_names and denoising_strategy were specified, only regressor_names will be used.')
            denoiser = regressor_names #list of str
            
        elif denoising_strategy is not None:
            denoiser = _make_denoiser(denoising_strategy) #load_confounds object
        else:
            warnings.warn('No strategy specified, full regressor_files will be used for denoising.')
            denoiser = None
    #If there are no files
    else:
        if (regressor_names is not None) or (denoising_strategy is not None):
            warnings.warn('Either regressor_names or denoising_strategy were specified without regressor_files. '
                          'Continuing without denoising.')
        denoiser = None
        #should set regressor_names and denoising_strategy to None here?
    return denoiser


def _mask_and_save(masker, denoiser, img_name, output_dir, regressor_file=None,
                  as_voxels=False,labels=None, discard_scans=None):
=======
    
def _mask_and_save(masker, img_name, output_dir, regressor_file=None,
                   regressor_names=None, as_voxels=False,
                   labels=None, discard_scans=None):
>>>>>>> 7806a41c
    """Runs the full masking process and saves output for a single image;
    the main function used by `make_timeseries`
    """
    img = FunctionalImage(img_name)
<<<<<<< HEAD
    
    img.set_regressors(regressor_file, denoiser)
        
=======

    if regressor_file is not None:
        img.set_regressors(regressor_file, regressor_names)
>>>>>>> 7806a41c
    if discard_scans is not None:
        if discard_scans > 0:
            img.discard_scans(discard_scans)

    img.extract(masker, as_voxels=as_voxels, labels=labels)

    # export data and report
    out_fname = os.path.basename(img.fname).split('.')[0] + '_timeseries.tsv'
    img.data.to_csv(os.path.join(output_dir, out_fname), sep='\t', index=False,
                    float_format='%.8f')
    generate_report(img, output_dir)


def make_timeseries(input_files, roi_file, output_dir, labels=None,
<<<<<<< HEAD
                    regressor_files=None, denoising_strategy=None, regressor_names=None,
=======
                    regressor_files=None, regressor_names=None,
>>>>>>> 7806a41c
                    as_voxels=False, discard_scans=None,
                    n_jobs=1, **masker_kwargs):
    """Extract timeseries data from input files using an roi file to demark
    the region(s) of interest(s). This is the main function of this module.

    Parameters
    ----------
    input_files : list of niimg-like
        List of input NIfTI functional images
    mask_img : str
        Image that contains region mask(s). Can either be a single binary mask
        for a single region, or a numerically labeled atlas file. 0 must
        indicate background (non-region voxels).
    output_dir : str
        Save directory.
    labels : str or list of str
        ROI names which are in order of ascending numeric labels in roi_file.
        Default is None
    regressor_files : list of str, optional
        Confound .csv files for each run. Default is None
    regressors : list of str, optional
        Regressor names to select from `regressor_files` headers. Default is
        None
<<<<<<< HEAD
    denoising_strategy: str or list of str, optional
        Specifies which load_confounds parser to use.
=======
>>>>>>> 7806a41c
    as_voxels : bool, optional
        Extract out individual voxel timecourses rather than mean timecourse of
        the ROI, by default False. NOTE: This is only available for binary masks,
        not for atlas images (yet)
    discard_scans : int, optional
        The number of scans to discard at the start of each functional image,
        prior to any sort of extraction and post-processing. This is prevents
        unstabilized signals at the start from being included in signal
        standardization, etc.
    n_jobs : int, optional
        Number of processes to use for extraction if parallelization is
        dersired. Default is 1 (no parallelization)
    **masker_kwargs
        Keyword arguments for `nilearn.input_data` Masker objects.
    """
    masker = _set_masker(roi_file, as_voxels, **masker_kwargs)
    denoiser = _set_denoiser(denoising_strategy=denoising_strategy,regressor_names=regressor_names,regressor_files=regressor_files)

    # create and save spheres image if coordinates are provided
    if isinstance(masker, NiftiSpheresMasker):
        masker.spheres_img = _get_spheres_from_masker(masker, input_files[0])
        masker.spheres_img.to_filename(os.path.join(output_dir, 'niimasker_data','spheres_image.nii.gz'))

    # set as list of NoneType if no regressor files; makes it easy for
    # iterations
    if regressor_files is None:
        regressor_files = [regressor_files] * len(input_files)

    # no parallelization
    if n_jobs == 1:
        for i, img in enumerate(input_files):
<<<<<<< HEAD
            _mask_and_save(masker, denoiser, img, output_dir, regressor_files[i],
                            as_voxels, labels, discard_scans)
=======
            _mask_and_save(masker, img, output_dir, regressor_files[i],
                           regressor_names, as_voxels, labels, discard_scans)
>>>>>>> 7806a41c
    else:
        # repeat parameters are held constant for all parallelized iterations
        args = zip(
            repeat(masker),
            input_files, # iterate over
            repeat(output_dir),
            regressor_files, # iterate over, paired with input_files
            repeat(regressor_names),
            repeat(as_voxels),
            repeat(labels),
            repeat(discard_scans)
        )
        with multiprocessing.Pool(processes=n_jobs) as pool:
            pool.starmap(_mask_and_save, args)
<|MERGE_RESOLUTION|>--- conflicted
+++ resolved
@@ -25,7 +25,6 @@
 
         self.regressors = None
         self.regressor_file = None
-<<<<<<< HEAD
                     
     def set_regressors(self, regressor_fname, denoiser = None):
         """Use denoiser to set appropriate regressors."""
@@ -41,22 +40,7 @@
             self.regressors = pd.read_csv(self.regressor_file, sep=r'\t',engine='python')[denoiser].values
         else: #denoiser is a load_confounds parser
             self.regressors = denoiser.load(self.regressor_file)
-            
-                    
-=======
-
-    def set_regressors(self, regressor_fname, regressor_labels=None):
-        """Create regressors for masking"""
-        self.regressor_file = regressor_fname
-        all_regressors = pd.read_csv(regressor_fname, sep=r'\t',
-                                     engine='python')
-        if regressor_labels is not None:
-            self.regressors = all_regressors[regressor_labels]
-        else:
-            self.regressors = all_regressors
-
-
->>>>>>> 7806a41c
+           
     def discard_scans(self, n_scans):
         # crop scans from image
         arr = self.img.get_data()
@@ -70,17 +54,8 @@
 
     def extract(self, masker, as_voxels=False, labels=None):
         print('  Extracting from {}'.format(os.path.basename(self.fname)))
-<<<<<<< HEAD
         
         timeseries = masker.fit_transform(self.img,confounds=self.regressors)
-=======
-
-        if self.regressors is None:
-            timeseries = masker.fit_transform(self.img)
-        else:
-            timeseries = masker.fit_transform(self.img,
-                                              confounds=self.regressors.values)
->>>>>>> 7806a41c
 
         # determine column names for timeseries
         if isinstance(masker, NiftiMasker):
@@ -200,7 +175,6 @@
     
     return masker
                 
-<<<<<<< HEAD
 def _make_denoiser(denoising_strategy):
     """Parses denoising_strategy and creates load_confounds object."""
     #predefined strategy
@@ -239,25 +213,13 @@
 
 def _mask_and_save(masker, denoiser, img_name, output_dir, regressor_file=None,
                   as_voxels=False,labels=None, discard_scans=None):
-=======
-    
-def _mask_and_save(masker, img_name, output_dir, regressor_file=None,
-                   regressor_names=None, as_voxels=False,
-                   labels=None, discard_scans=None):
->>>>>>> 7806a41c
     """Runs the full masking process and saves output for a single image;
     the main function used by `make_timeseries`
     """
     img = FunctionalImage(img_name)
-<<<<<<< HEAD
     
     img.set_regressors(regressor_file, denoiser)
-        
-=======
-
-    if regressor_file is not None:
-        img.set_regressors(regressor_file, regressor_names)
->>>>>>> 7806a41c
+
     if discard_scans is not None:
         if discard_scans > 0:
             img.discard_scans(discard_scans)
@@ -272,11 +234,7 @@
 
 
 def make_timeseries(input_files, roi_file, output_dir, labels=None,
-<<<<<<< HEAD
                     regressor_files=None, denoising_strategy=None, regressor_names=None,
-=======
-                    regressor_files=None, regressor_names=None,
->>>>>>> 7806a41c
                     as_voxels=False, discard_scans=None,
                     n_jobs=1, **masker_kwargs):
     """Extract timeseries data from input files using an roi file to demark
@@ -300,11 +258,8 @@
     regressors : list of str, optional
         Regressor names to select from `regressor_files` headers. Default is
         None
-<<<<<<< HEAD
     denoising_strategy: str or list of str, optional
         Specifies which load_confounds parser to use.
-=======
->>>>>>> 7806a41c
     as_voxels : bool, optional
         Extract out individual voxel timecourses rather than mean timecourse of
         the ROI, by default False. NOTE: This is only available for binary masks,
@@ -336,13 +291,8 @@
     # no parallelization
     if n_jobs == 1:
         for i, img in enumerate(input_files):
-<<<<<<< HEAD
             _mask_and_save(masker, denoiser, img, output_dir, regressor_files[i],
                             as_voxels, labels, discard_scans)
-=======
-            _mask_and_save(masker, img, output_dir, regressor_files[i],
-                           regressor_names, as_voxels, labels, discard_scans)
->>>>>>> 7806a41c
     else:
         # repeat parameters are held constant for all parallelized iterations
         args = zip(
